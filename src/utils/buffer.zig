const std = @import("std");
const errors = @import("../core/errors.zig");
<<<<<<< HEAD
pub const BufferError = errors.BufferError;
=======

>>>>>>> e5beec63
/// A high-performance circular buffer implementation
pub const CircularBuffer = struct {
    const Self = @This();

    allocator: std.mem.Allocator,
    buffer: []u8,
    read_pos: usize,
    write_pos: usize,
    full: bool,
    mutex: std.Thread.Mutex,

    compaction_threshold_percent: usize = 75,
    last_compaction: i64 = 0,
    compaction_interval_ms: i64 = 5000,

    total_bytes_written: std.atomic.Value(usize),
    total_compactions: std.atomic.Value(usize),

    overflow_attempts: std.atomic.Value(usize),
    underflow_attempts: std.atomic.Value(usize),
    peak_usage: std.atomic.Value(usize),
    total_operations: std.atomic.Value(usize),
    last_operation_timestamp: std.atomic.Value(i64),

    pub fn compact(self: *Self) !void {
        self.mutex.lock();
        defer self.mutex.unlock();

        if (self.isEmpty()) return;

        const current_size = self.len();
        if (current_size == 0) return;

        // If data is contiguous, no need for temporary buffer
        if (self.read_pos < self.write_pos) return;

        // Only allocate temporary buffer if data wraps around
        var temp_buffer = try self.allocator.alloc(u8, current_size);
        defer self.allocator.free(temp_buffer);

        var bytes_copied: usize = 0;

        // Copy first segment (from read_pos to end)
        const first_segment = self.buffer[self.read_pos..];
        @memcpy(temp_buffer[0..first_segment.len], first_segment);
        bytes_copied += first_segment.len;

        // Copy second segment (from start to write_pos)
        if (self.write_pos > 0) {
            const second_segment = self.buffer[0..self.write_pos];
            @memcpy(temp_buffer[bytes_copied..], second_segment);
            bytes_copied += second_segment.len;
        }

        // Copy back to main buffer
        @memcpy(self.buffer[0..bytes_copied], temp_buffer[0..bytes_copied]);

        self.read_pos = 0;
        self.write_pos = bytes_copied;
        self.full = false;

        self.last_compaction = std.time.timestamp();
        _ = self.total_compactions.fetchAdd(1, .monotonic);
    }

    /// Initialize a new circular buffer with the specified size
    pub fn init(allocator: std.mem.Allocator, size: usize) !*Self {
        const self = try allocator.create(Self);
        self.* = .{
            .allocator = allocator,
            .buffer = try allocator.alloc(u8, size),
            .read_pos = 0,
            .write_pos = 0,
            .full = false,
            .mutex = std.Thread.Mutex{},
            .total_bytes_written = std.atomic.Value(usize).init(0),
            .total_compactions = std.atomic.Value(usize).init(0),
            .overflow_attempts = std.atomic.Value(usize).init(0),
            .underflow_attempts = std.atomic.Value(usize).init(0),
            .peak_usage = std.atomic.Value(usize).init(0),
            .total_operations = std.atomic.Value(usize).init(0),
            .last_operation_timestamp = std.atomic.Value(i64).init(std.time.timestamp()),
        };
        return self;
    }

    /// Free the buffer's memory
    pub fn deinit(self: *Self) void {
        self.allocator.free(self.buffer);
        self.allocator.destroy(self);
    }

    fn getFragmentationPercent(self: *Self) usize {
        const fragmented_space = self.getFragmentedSpace();
        return (fragmented_space * 100) / self.buffer.len;
    }

    /// Write data to the buffer
    pub fn write(self: *Self, data: []const u8) !usize {
        self.mutex.lock();
        defer self.mutex.unlock();

        _ = self.total_operations.fetchAdd(1, .monotonic);
        _ = self.last_operation_timestamp.store(std.time.timestamp(), .monotonic);

        if (data.len > self.capacity()) {
            _ = self.overflow_attempts.fetchAdd(1, .monotonic);
            return error.BufferOverflow;
        }

        const available_space = self.availableSpace();
        if (available_space < data.len) {
            _ = self.overflow_attempts.fetchAdd(1, .monotonic);

            // Try compaction first
            if (self.getFragmentationPercent() > self.compaction_threshold_percent) {
                try self.compact();
            }

            // If still not enough space after compaction
            if (self.availableSpace() < data.len) {
                return error.BufferFull;
            }
        }

        var bytes_written: usize = 0;

        // Optimize for contiguous writes when possible
        if (self.write_pos + data.len <= self.buffer.len) {
            // Single copy for contiguous space
            @memcpy(self.buffer[self.write_pos..][0..data.len], data);
            bytes_written = data.len;
            self.write_pos = (self.write_pos + data.len) % self.buffer.len;
        } else {
            // Split copy for wrapped writes
            const first_chunk_size = self.buffer.len - self.write_pos;
            @memcpy(self.buffer[self.write_pos..], data[0..first_chunk_size]);

            const remaining_size = data.len - first_chunk_size;
            @memcpy(self.buffer[0..remaining_size], data[first_chunk_size..]);

            bytes_written = data.len;
            self.write_pos = remaining_size;
        }

        self.full = self.write_pos == self.read_pos;
        _ = self.total_bytes_written.fetchAdd(bytes_written, .monotonic);

        const current_usage = self.len();
        const old_peak = self.peak_usage.swap(current_usage, .monotonic);
        if (current_usage < old_peak) {
            _ = self.peak_usage.swap(old_peak, .monotonic);
        }
        return bytes_written;
    }

    pub fn getStats(self: *Self) BufferStats {
        return .{
            .capacity = self.buffer.len,
            .used_space = self.len(),
            .total_bytes_written = self.total_bytes_written.load(.acquire),
            .total_compactions = self.total_compactions.load(.acquire),
            .fragmentation_percent = self.getFragmentationPercent(),
        };
    }

    fn compactInternal(self: *Self) !void {
        if (self.isEmpty()) return;

        var temp_buffer = try self.allocator.alloc(u8, self.buffer.len);
        defer self.allocator.free(temp_buffer);

        // Copy valid data to temporary buffer
        var bytes_copied: usize = 0;
        while (!self.isEmpty()) {
            const remaining = temp_buffer.len - bytes_copied;
            const bytes_read = try self.readInternal(temp_buffer[bytes_copied..remaining]);
            if (bytes_read == 0) break;
            bytes_copied += bytes_read;
        }

        // Reset buffer state
        self.read_pos = 0;
        self.write_pos = bytes_copied;
        self.full = bytes_copied == self.buffer.len;

        // Copy back to main buffer
        @memcpy(self.buffer[0..bytes_copied], temp_buffer[0..bytes_copied]);
        self.last_compaction = std.time.timestamp();
    }

    fn readInternal(self: *Self, dest: []u8) !usize {
        if (self.isEmpty()) {
            return error.BufferUnderflow;
        }

        var bytes_read: usize = 0;
        while (bytes_read < dest.len and !self.isEmpty()) {
            dest[bytes_read] = self.buffer[self.read_pos];
            bytes_read += 1;
            self.read_pos = (self.read_pos + 1) % self.buffer.len;
            self.full = false;
        }

        return bytes_read;
    }

    fn availableSpace(self: *Self) usize {
        if (self.full) return 0;
        if (self.write_pos >= self.read_pos) {
            return self.buffer.len - (self.write_pos - self.read_pos);
        }
        return self.read_pos - self.write_pos;
    }

    fn getFragmentedSpace(self: *Self) usize {
        if (self.full or self.isEmpty()) return 0;
        if (self.write_pos < self.read_pos) {
            return self.read_pos - self.write_pos;
        }
        return self.buffer.len - (self.write_pos - self.read_pos);
    }

    /// Read data from the buffer
    pub fn read(self: *Self, dest: []u8) !usize {
        self.mutex.lock();
        defer self.mutex.unlock();

        _ = self.total_operations.fetchAdd(1, .monotonic);
        _ = self.last_operation_timestamp.store(std.time.timestamp(), .monotonic);

        if (self.isEmpty()) {
            _ = self.underflow_attempts.fetchAdd(1, .monotonic);
            return error.BufferUnderflow;
        }

        var bytes_read: usize = 0;
        while (bytes_read < dest.len and !self.isEmpty()) {
            dest[bytes_read] = self.buffer[self.read_pos];
            bytes_read += 1;
            self.read_pos = (self.read_pos + 1) % self.buffer.len;
            self.full = false;
        }

        return bytes_read;
    }

    /// Get available space in the buffer
    pub fn capacity(self: *Self) usize {
        if (self.full) return 0;
        if (self.write_pos >= self.read_pos) {
            return self.buffer.len - (self.write_pos - self.read_pos);
        }
        return self.read_pos - self.write_pos;
    }

    /// Check if buffer is empty
    pub fn isEmpty(self: *Self) bool {
        return !self.full and self.read_pos == self.write_pos;
    }

    /// Reset buffer to initial state
    pub fn reset(self: *Self) void {
        self.mutex.lock();
        defer self.mutex.unlock();

        self.read_pos = 0;
        self.write_pos = 0;
        self.full = false;
    }

    /// Get the number of bytes stored in the buffer
    pub fn len(self: *Self) usize {
        if (self.full) return self.buffer.len;
        if (self.write_pos >= self.read_pos) {
            return self.write_pos - self.read_pos;
        }
        return self.buffer.len - (self.read_pos - self.write_pos);
    }
};

/// A buffer pool for managing multiple buffers
pub const BufferPool = struct {
    const Self = @This();

    allocator: std.mem.Allocator,
    buffers: std.ArrayList(*CircularBuffer),
    buffer_size: usize,
    max_buffers: usize,
    mutex: std.Thread.Mutex,

    pub fn init(allocator: std.mem.Allocator, buffer_size: usize, max_buffers: usize) !*Self {
        const self = try allocator.create(Self);
        self.* = .{
            .allocator = allocator,
            .buffers = std.ArrayList(*CircularBuffer).init(allocator),
            .buffer_size = buffer_size,
            .max_buffers = max_buffers,
            .mutex = std.Thread.Mutex{},
        };
        return self;
    }

    pub fn deinit(self: *Self) void {
        for (self.buffers.items) |buffer| {
            buffer.deinit();
        }
        self.buffers.deinit();
        self.allocator.destroy(self);
    }

    /// Get an available buffer or create a new one
    pub fn acquire(self: *Self) !*CircularBuffer {
        self.mutex.lock();
        defer self.mutex.unlock();

        // Look for an empty buffer first
        for (self.buffers.items) |buffer| {
            if (buffer.isEmpty()) {
                return buffer;
            }
        }

        // Create a new buffer if under limit
        if (self.buffers.items.len < self.max_buffers) {
            const new_buffer = try CircularBuffer.init(self.allocator, self.buffer_size);
            try self.buffers.append(new_buffer);
            return new_buffer;
        }

        return error.BufferFull;
    }

    /// Release a buffer back to the pool
    pub fn release(self: *Self, buffer: *CircularBuffer) void {
        self.mutex.lock();
        defer self.mutex.unlock();

        // Verify the buffer belongs to this pool
        for (self.buffers.items) |pool_buffer| {
            if (pool_buffer == buffer) {
                buffer.reset();
                return;
            }
        }
        // If we get here, the buffer doesn't belong to this pool
        // In debug builds, we could assert or log this condition
        unreachable;
    }
};

pub const BufferStats = struct {
    capacity: usize,
    used_space: usize,
    total_bytes_written: usize,
    total_compactions: usize,
    fragmentation_percent: usize,
    overflow_attempts: usize,
    underflow_attempts: usize,
    average_usage_percent: f32,
    peak_usage: usize,
    last_operation_timestamp: i64,
};

pub const BufferHealth = struct {
    status: enum {
        healthy,
        warning,
        critical,
    },
    issues: std.ArrayList([]const u8),
    usage_percent: f32,
    time_since_last_op_ms: i64,
};

pub fn isHealthy(self: *CircularBuffer) bool {
    const current_usage = @as(f32, @floatFromInt(self.len())) / @as(f32, @floatFromInt(self.capacity())) * 100.0;
    const total_ops = self.total_operations.load(.monotonic);

    // Quick health check without allocation
    if (current_usage > 95) return false;
    if (total_ops > 0) {
        const overflow_rate = @as(f32, @floatFromInt(self.overflow_attempts.load(.monotonic))) / @as(f32, @floatFromInt(total_ops));
        const underflow_rate = @as(f32, @floatFromInt(self.underflow_attempts.load(.monotonic))) / @as(f32, @floatFromInt(total_ops));
        if (overflow_rate > 0.10 or underflow_rate > 0.10) return false;
    }

    const time_since_last_op = std.time.timestamp() - self.last_operation_timestamp.load(.monotonic);
    if (time_since_last_op > 60) return false; // 1 minute inactivity threshold

    return true;
}

pub fn resetHealthMetrics(self: *CircularBuffer) void {
    _ = self.overflow_attempts.store(0, .monotonic);
    _ = self.underflow_attempts.store(0, .monotonic);
    _ = self.total_operations.store(0, .monotonic);
    _ = self.peak_usage.store(0, .monotonic);
    _ = self.last_operation_timestamp.store(std.time.timestamp(), .monotonic);
}

pub fn getBufferHealth(self: *CircularBuffer, allocator: std.mem.Allocator) !BufferHealth {
    var health = BufferHealth{
        .status = .healthy,
        .issues = std.ArrayList([]const u8).init(allocator),
        .usage_percent = @as(f32, @floatFromInt(self.len())) / @as(f32, @floatFromInt(self.capacity())) * 100.0,
        .time_since_last_op_ms = (std.time.timestamp() - self.last_operation_timestamp.load(.monotonic)) * 1000,
    };

    // Check usage thresholds
    if (health.usage_percent > 90) {
        health.status = .warning;
        try health.issues.append("Buffer usage above 90%");
    }
    if (health.usage_percent > 95) {
        health.status = .critical;
        try health.issues.append("Buffer usage above 95%");
    }

    // Check overflow/underflow rates
    const total_ops = self.total_operations.load(.monotonic);
    if (total_ops > 0) {
        const overflow_rate = @as(f32, @floatFromInt(self.overflow_attempts.load(.monotonic))) / @as(f32, @floatFromInt(total_ops));
        const underflow_rate = @as(f32, @floatFromInt(self.underflow_attempts.load(.monotonic))) / @as(f32, @floatFromInt(total_ops));

        if (overflow_rate > 0.05) {
            health.status = .warning;
            try health.issues.append("High overflow attempt rate (>5%)");
        }
        if (underflow_rate > 0.05) {
            health.status = .warning;
            try health.issues.append("High underflow attempt rate (>5%)");
        }
    }

    // Check inactivity
    if (health.time_since_last_op_ms > 30_000) { // 30 seconds
        try health.issues.append("Buffer inactive for >30 seconds");
    }

    // Check fragmentation
    const frag_percent = self.getFragmentationPercent();
    if (frag_percent > 50) {
        health.status = .warning;
        try health.issues.append("High fragmentation (>50%)");
    }

    return health;
}

pub fn deinitBufferHealth(health: *BufferHealth) void {
    health.issues.deinit();
}<|MERGE_RESOLUTION|>--- conflicted
+++ resolved
@@ -1,10 +1,6 @@
 const std = @import("std");
 const errors = @import("../core/errors.zig");
-<<<<<<< HEAD
-pub const BufferError = errors.BufferError;
-=======
-
->>>>>>> e5beec63
+
 /// A high-performance circular buffer implementation
 pub const CircularBuffer = struct {
     const Self = @This();
